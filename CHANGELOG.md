--- conflicted
+++ resolved
@@ -5,18 +5,14 @@
 and this project adheres to [Semantic Versioning](https://semver.org/spec/v2.0.0.html).
 
 ## [unreleased]
-<<<<<<< HEAD
-### Added
-- Configuration for running demo data in AWS
-=======
 ### Fixed
 - Demo data
 - Fix occasional crash when candidate nested tuple is found
 ### Added
+- Configuration for running demo data in AWS
 - Fast mode
 ### Changed
 - Updated to ClairS v0.1.1
->>>>>>> baf8a52f
 
 ## [v0.1.0]
 ### Changed
